--- conflicted
+++ resolved
@@ -5,9 +5,6 @@
 
 ## Components
 
-<<<<<<< HEAD
+* [documentation site source code](docs)
 * [infrastructure setup](infrastructure)
-=======
-* [documentation site source code](docs)
->>>>>>> f20f4e72
-* [date warehouse preprocessing and loading tools](warehouse-loader)+* [data warehouse preprocessing and loading tools](warehouse-loader)